[package]
name = "httpautomate"
version = "0.1.0"
authors = ["Florian Roks"]
description = "http automate"
edition = "2021"

# See more keys and their definitions at https://doc.rust-lang.org/cargo/reference/manifest.html

[dependencies]
anyhow = { version = "1.0.66", default-features = false }
clap = { version = "4.0.23", features = ["cargo"] }
reqwest = { version = "0.11.12", features = ["default-tls", "cookies", "blocking", "json", "gzip", "brotli", "deflate"] }
<<<<<<< HEAD
test-case = "2.2.2"
=======
rhai = { version = "1.11.0" }
>>>>>>> 2bf63254
<|MERGE_RESOLUTION|>--- conflicted
+++ resolved
@@ -11,8 +11,5 @@
 anyhow = { version = "1.0.66", default-features = false }
 clap = { version = "4.0.23", features = ["cargo"] }
 reqwest = { version = "0.11.12", features = ["default-tls", "cookies", "blocking", "json", "gzip", "brotli", "deflate"] }
-<<<<<<< HEAD
-test-case = "2.2.2"
-=======
 rhai = { version = "1.11.0" }
->>>>>>> 2bf63254
+test-case = "2.2.2"